import { Type, GenerateContentResponse } from "@google/genai";
import type { Paper, ComparisonResult, KGData, ComparisonPoint } from '../types';

<<<<<<< HEAD
// NOTE: All direct API initialization (GoogleGenAI, process.env.API_KEY, callApiWithRetry)
// has been REMOVED from this file. The logic now uses simple fetch to secure endpoints.
=======
// --- MODIFICATION 1: Change access method and key name ---
if (!import.meta.env.VITE_API_KEY) {
    throw new Error("VITE_API_KEY environment variable not set");
}

// --- MODIFICATION 2: Initialize with the VITE_ prefixed key ---
const ai = new GoogleGenAI({ apiKey: import.meta.env.VITE_API_KEY });

/**
 * A robust helper to make API calls with automatic retries on overload errors.
 * Uses exponential backoff to wait before retrying.
 * @param apiCall The function that makes the actual API call.
 * @param maxRetries The maximum number of times to retry.
 * @param initialDelay The initial delay in milliseconds.
 * @returns The result of the API call.
 */
const callApiWithRetry = async <T>(apiCall: () => Promise<T>, maxRetries = 3, initialDelay = 1000): Promise<T> => {
    let lastError: Error | null = null;
    for (let attempt = 0; attempt < maxRetries; attempt++) {
        try {
            return await apiCall();
        } catch (error) {
            lastError = error as Error;
            // Check for specific overload/unavailable error codes from the API
            if (lastError.message.includes('503') || lastError.message.includes('UNAVAILABLE') || lastError.message.toLowerCase().includes('overloaded')) {
                const delay = initialDelay * Math.pow(2, attempt);
                console.warn(`API call failed (attempt ${attempt + 1}/${maxRetries}), model overloaded. Retrying in ${delay}ms...`);
                await new Promise(resolve => setTimeout(resolve, delay));
            } else {
                // If it's a different kind of error (e.g., bad request), fail immediately
                throw lastError;
            }
        }
    }
    // If all retries failed, throw a user-friendly error
    throw new Error("The AI model is temporarily unavailable due to high demand. Please try again in a few moments.");
};
>>>>>>> 32750083

const API_FUNCTION_PREFIX = '/.netlify/functions';

/**
 * Helper function to extract a JSON string from a markdown code block.
 * (Retained for parsing Netlify Function response bodies if needed, but simplified)
 * @param text The text response from the model.
 * @returns A clean JSON string.
 */
const extractJson = (text: string): string => {
    const match = text.match(/```json\n([\s\S]*?)\n```/);
    if (match) {
        return match[1];
    }
    const jsonMatch = text.match(/(\[[\s\S]*\]|\{[\s\S]*\})/);
    return jsonMatch ? jsonMatch[0] : text;
};

/**
 * A utility to handle the network response from the Netlify Function.
 * @param response The standard Fetch Response object.
 * @returns The parsed JSON body.
 */
const handleNetlifyResponse = async (response: Response): Promise<any> => {
    const data = await response.json();

    if (!response.ok) {
        const status = response.status;
        const details = data.details || data.error || "An unknown serverless error occurred.";
        console.error(`Netlify Function Error (${status}):`, details);

        // Throw a user-friendly error based on the status code
        if (status === 503 || status === 429) {
            throw new Error("The AI service is temporarily overloaded or unavailable. Please try again in a few moments.");
        }
        throw new Error(`Request failed: ${details}`);
    }
    return data;
};


/**
 * Performs a live search for scholarly articles by calling the secure Netlify Function.
 * @param query The user's search query.
 * @param systematic A boolean indicating if systematic review mode is active.
 * @returns A promise that resolves to an array of Paper objects.
 */
export const deepSemanticSearch = async (query: string, systematic: boolean): Promise<Paper[]> => {
    console.log(`Calling secure search endpoint for "${query}", systematic: ${systematic}`);

    const endpoint = `${API_FUNCTION_PREFIX}/deepSemanticSearch`;

<<<<<<< HEAD
=======
        User Query: "${query}"
        
        ${systematic ? "Systematic Review Mode is ON: Prioritize a diverse range of foundational and recent papers to provide a comprehensive overview." : ""}

        **CRITICAL INSTRUCTIONS:**
        1. 	Use your search tool to find 5 to 7 highly relevant academic papers.
        2. 	For each paper, you MUST process the information and generate the required fields. **DO NOT copy text directly from the sources.** This is to avoid plagiarism.
        3. 	**Abstract Requirement:** You MUST read the paper's abstract from the source and then **write a new, concise summary of it in your own words.** This summary should capture the key points of the original abstract.
        4. 	**TLDR Requirement:** Generate a new, one-sentence "Too Long; Didn't Read" (TLDR) summary for each paper.
        5. 	Format your entire output as a single, valid JSON array of objects. Your response must begin with '[' and end with ']'. Do not include any other text, explanations, or markdown.

        **JSON Object Structure for each paper:**
        {
          "id": "unique_identifier_string",
          "title": "Paper Title",
          "authors": ["Author One", "Author Two"],
          "year": 2023,
          "tldr": "A new, one-sentence summary you generate.",
          "abstract": "A new, concise summary of the abstract that you write yourself."
        }

        Example of a single object:
        {
          "id": "1",
          "title": "Attention Is All You Need",
          "authors": ["Ashish Vaswani", "Noam Shazeer", "Niki Parmar", "Jakob Uszkoreit", "Llion Jones", "Aidan N. Gomez", "Lukasz Kaiser", "Illia Polosukhin"],
          "year": 2017,
          "tldr": "The paper introduces the Transformer, a novel network architecture based solely on attention mechanisms, dispensing with recurrence and convolutions entirely.",
          "abstract": "This paper presents the Transformer, a novel network architecture designed for sequence transduction tasks. Unlike traditional models that use recurrent or convolutional layers, the Transformer relies exclusively on attention mechanisms to draw global dependencies between input and output. The authors demonstrate that this approach is more parallelizable and requires significantly less time to train, achieving a new state of the art in machine translation quality."
        }
    `;
    
>>>>>>> 32750083
    try {
        const response = await fetch(endpoint, {
            method: 'POST',
            headers: { 'Content-Type': 'application/json' },
            body: JSON.stringify({ query, systematic }),
        });

        const papers = await handleNetlifyResponse(response);

        if (!Array.isArray(papers)) {
            console.error("Endpoint did not return a valid array.", papers);
            return [];
        }

        // Add a simple unique ID if the function doesn't provide one
        return papers.map((paper, index) => ({ ...paper, id: paper.id || `${Date.now()}-${index}` })) as Paper[];

    } catch (error) {
        console.error("Error during deep semantic search:", error);
        throw error;
    }
};


/**
 * Compares a list of selected papers by calling the secure Netlify Function.
 * @param papers An array of Paper objects to compare.
 * @returns A promise that resolves to a ComparisonResult object.
 */
export const comparePapers = async (papers: Paper[]): Promise<ComparisonResult> => {
<<<<<<< HEAD
    console.log(`Calling secure comparison endpoint for ${papers.length} papers.`);
    const endpoint = `${API_FUNCTION_PREFIX}/comparePapers`;
=======
    const paperDetails = papers.map(p => 
        `Paper ID: ${p.id}\nTitle: ${p.title}\nAuthors: ${p.authors.join(', ')}\nYear: ${p.year}\nAbstract: ${p.abstract}`
    ).join('\n\n---\n\n');

    const prompt = `
        You are a research assistant. Analyze and compare the following academic papers.
        
        **Papers:**
        ${paperDetails}

        **Instructions:**
        Perform a detailed comparison across: "Methodology", "Key Contribution", "Dataset/Evaluation", and "Limitations".
        For each piece of extracted information, provide:
        1. 'value': The extracted information as a concise string.
        2. 'confidenceScore': A score from 0.0 to 1.0 on accuracy.
        3. 'sourceSentence': The exact sentence from the abstract supporting your extraction.
        
        After comparing, provide:
        1. 'overallSynthesis': A paragraph synthesizing the main findings.
        2. 'researchGaps': A list of potential research gaps.
        3. 'hypothesis': A novel research hypothesis building on these papers.

        Structure your entire response as a single JSON object.
    `;

    const comparisonAspectSchema = {
        type: Type.OBJECT,
        properties: {
            aspect: { type: Type.STRING },
            papers: {
                type: Type.ARRAY,
                description: "An array of comparison points, one for each paper.",
                items: {
                    type: Type.OBJECT,
                    properties: {
                        paperId: { type: Type.STRING },
                        value: { type: Type.STRING },
                        confidenceScore: { type: Type.NUMBER },
                        sourceSentence: { type: Type.STRING },
                    },
                    required: ["paperId", "value", "confidenceScore", "sourceSentence"]
                }
            }
        },
        required: ["aspect", "papers"]
    };

    const responseSchema = {
        type: Type.OBJECT,
        properties: {
            comparison: {
                type: Type.ARRAY,
                items: comparisonAspectSchema
            },
            overallSynthesis: { type: Type.STRING },
            researchGaps: { type: Type.ARRAY, items: { type: Type.STRING } },
            hypothesis: { type: Type.STRING }
        },
        required: ["comparison", "overallSynthesis", "researchGaps", "hypothesis"]
    };
>>>>>>> 32750083

    try {
        const response = await fetch(endpoint, {
            method: 'POST',
            headers: { 'Content-Type': 'application/json' },
            body: JSON.stringify({ papers }),
        });

        const rawResult = await handleNetlifyResponse(response);

        // Transform the data back to the structure the UI expects (Logic retained for client transformation)
        const transformedComparison = rawResult.comparison.map((aspect: any) => {
            const papersObject: { [paperId: string]: ComparisonPoint } = {};
            aspect.papers.forEach((paperData: any) => {
                papersObject[paperData.paperId] = {
                    value: paperData.value,
                    confidenceScore: paperData.confidenceScore,
                    sourceSentence: paperData.sourceSentence
                };
            });
            return {
                aspect: aspect.aspect,
                papers: papersObject
            };
        });

        return {
            ...rawResult,
            comparison: transformedComparison
        };

    } catch (error) {
        console.error("Error during paper comparison:", error);
        throw error;
    }
};

/**
 * Generates knowledge graph data by calling the secure Netlify Function.
 * @param papers An array of Paper objects.
 * @returns A promise that resolves to KGData.
 */
export const generateKnowledgeGraphData = async (papers: Paper[]): Promise<KGData> => {
    console.log(`Calling secure knowledge graph endpoint for ${papers.length} papers.`);
    const endpoint = `${API_FUNCTION_PREFIX}/generateKnowledgeGraphData`;

    try {
        const response = await fetch(endpoint, {
            method: 'POST',
            headers: { 'Content-Type': 'application/json' },
            body: JSON.stringify({ papers }),
        });

        return await handleNetlifyResponse(response);
    } catch (error) {
        console.error("Error during KG data generation:", error);
        throw error;
    }
};

/**
 * Suggests broader research topics by calling the secure Netlify Function.
 * @param query The initial search query.
 * @param results The papers found in the initial search.
 * @returns A promise that resolves to an array of topic strings.
 */
export const suggestBroaderTopics = async (query: string, results: Paper[]): Promise<string[]> => {
    console.log(`Calling secure topic suggestion endpoint.`);
    if (results.length === 0) return [];

    const endpoint = `${API_FUNCTION_PREFIX}/suggestBroaderTopics`;
    const paperTitles = results.map(p => p.title).join(', ');

    try {
        const response = await fetch(endpoint, {
            method: 'POST',
            headers: { 'Content-Type': 'application/json' },
            body: JSON.stringify({ query, paperTitles }),
        });

        return await handleNetlifyResponse(response);
    } catch (error) {
        console.error("Error during topic suggestions:", error);
        throw error;
    }
};<|MERGE_RESOLUTION|>--- conflicted
+++ resolved
@@ -1,48 +1,9 @@
 import { Type, GenerateContentResponse } from "@google/genai";
 import type { Paper, ComparisonResult, KGData, ComparisonPoint } from '../types';
 
-<<<<<<< HEAD
-// NOTE: All direct API initialization (GoogleGenAI, process.env.API_KEY, callApiWithRetry)
-// has been REMOVED from this file. The logic now uses simple fetch to secure endpoints.
-=======
-// --- MODIFICATION 1: Change access method and key name ---
-if (!import.meta.env.VITE_API_KEY) {
-    throw new Error("VITE_API_KEY environment variable not set");
-}
-
-// --- MODIFICATION 2: Initialize with the VITE_ prefixed key ---
-const ai = new GoogleGenAI({ apiKey: import.meta.env.VITE_API_KEY });
-
-/**
- * A robust helper to make API calls with automatic retries on overload errors.
- * Uses exponential backoff to wait before retrying.
- * @param apiCall The function that makes the actual API call.
- * @param maxRetries The maximum number of times to retry.
- * @param initialDelay The initial delay in milliseconds.
- * @returns The result of the API call.
- */
-const callApiWithRetry = async <T>(apiCall: () => Promise<T>, maxRetries = 3, initialDelay = 1000): Promise<T> => {
-    let lastError: Error | null = null;
-    for (let attempt = 0; attempt < maxRetries; attempt++) {
-        try {
-            return await apiCall();
-        } catch (error) {
-            lastError = error as Error;
-            // Check for specific overload/unavailable error codes from the API
-            if (lastError.message.includes('503') || lastError.message.includes('UNAVAILABLE') || lastError.message.toLowerCase().includes('overloaded')) {
-                const delay = initialDelay * Math.pow(2, attempt);
-                console.warn(`API call failed (attempt ${attempt + 1}/${maxRetries}), model overloaded. Retrying in ${delay}ms...`);
-                await new Promise(resolve => setTimeout(resolve, delay));
-            } else {
-                // If it's a different kind of error (e.g., bad request), fail immediately
-                throw lastError;
-            }
-        }
-    }
-    // If all retries failed, throw a user-friendly error
-    throw new Error("The AI model is temporarily unavailable due to high demand. Please try again in a few moments.");
-};
->>>>>>> 32750083
+// NOTE: The entire section for direct Gemini client initialization, API key checks,
+// and the callApiWithRetry function has been REMOVED from this file.
+// The logic now uses standard fetch calls to secure Netlify Function endpoints.
 
 const API_FUNCTION_PREFIX = '/.netlify/functions';
 
@@ -95,41 +56,6 @@
 
     const endpoint = `${API_FUNCTION_PREFIX}/deepSemanticSearch`;
 
-<<<<<<< HEAD
-=======
-        User Query: "${query}"
-        
-        ${systematic ? "Systematic Review Mode is ON: Prioritize a diverse range of foundational and recent papers to provide a comprehensive overview." : ""}
-
-        **CRITICAL INSTRUCTIONS:**
-        1. 	Use your search tool to find 5 to 7 highly relevant academic papers.
-        2. 	For each paper, you MUST process the information and generate the required fields. **DO NOT copy text directly from the sources.** This is to avoid plagiarism.
-        3. 	**Abstract Requirement:** You MUST read the paper's abstract from the source and then **write a new, concise summary of it in your own words.** This summary should capture the key points of the original abstract.
-        4. 	**TLDR Requirement:** Generate a new, one-sentence "Too Long; Didn't Read" (TLDR) summary for each paper.
-        5. 	Format your entire output as a single, valid JSON array of objects. Your response must begin with '[' and end with ']'. Do not include any other text, explanations, or markdown.
-
-        **JSON Object Structure for each paper:**
-        {
-          "id": "unique_identifier_string",
-          "title": "Paper Title",
-          "authors": ["Author One", "Author Two"],
-          "year": 2023,
-          "tldr": "A new, one-sentence summary you generate.",
-          "abstract": "A new, concise summary of the abstract that you write yourself."
-        }
-
-        Example of a single object:
-        {
-          "id": "1",
-          "title": "Attention Is All You Need",
-          "authors": ["Ashish Vaswani", "Noam Shazeer", "Niki Parmar", "Jakob Uszkoreit", "Llion Jones", "Aidan N. Gomez", "Lukasz Kaiser", "Illia Polosukhin"],
-          "year": 2017,
-          "tldr": "The paper introduces the Transformer, a novel network architecture based solely on attention mechanisms, dispensing with recurrence and convolutions entirely.",
-          "abstract": "This paper presents the Transformer, a novel network architecture designed for sequence transduction tasks. Unlike traditional models that use recurrent or convolutional layers, the Transformer relies exclusively on attention mechanisms to draw global dependencies between input and output. The authors demonstrate that this approach is more parallelizable and requires significantly less time to train, achieving a new state of the art in machine translation quality."
-        }
-    `;
-    
->>>>>>> 32750083
     try {
         const response = await fetch(endpoint, {
             method: 'POST',
@@ -160,71 +86,8 @@
  * @returns A promise that resolves to a ComparisonResult object.
  */
 export const comparePapers = async (papers: Paper[]): Promise<ComparisonResult> => {
-<<<<<<< HEAD
     console.log(`Calling secure comparison endpoint for ${papers.length} papers.`);
     const endpoint = `${API_FUNCTION_PREFIX}/comparePapers`;
-=======
-    const paperDetails = papers.map(p => 
-        `Paper ID: ${p.id}\nTitle: ${p.title}\nAuthors: ${p.authors.join(', ')}\nYear: ${p.year}\nAbstract: ${p.abstract}`
-    ).join('\n\n---\n\n');
-
-    const prompt = `
-        You are a research assistant. Analyze and compare the following academic papers.
-        
-        **Papers:**
-        ${paperDetails}
-
-        **Instructions:**
-        Perform a detailed comparison across: "Methodology", "Key Contribution", "Dataset/Evaluation", and "Limitations".
-        For each piece of extracted information, provide:
-        1. 'value': The extracted information as a concise string.
-        2. 'confidenceScore': A score from 0.0 to 1.0 on accuracy.
-        3. 'sourceSentence': The exact sentence from the abstract supporting your extraction.
-        
-        After comparing, provide:
-        1. 'overallSynthesis': A paragraph synthesizing the main findings.
-        2. 'researchGaps': A list of potential research gaps.
-        3. 'hypothesis': A novel research hypothesis building on these papers.
-
-        Structure your entire response as a single JSON object.
-    `;
-
-    const comparisonAspectSchema = {
-        type: Type.OBJECT,
-        properties: {
-            aspect: { type: Type.STRING },
-            papers: {
-                type: Type.ARRAY,
-                description: "An array of comparison points, one for each paper.",
-                items: {
-                    type: Type.OBJECT,
-                    properties: {
-                        paperId: { type: Type.STRING },
-                        value: { type: Type.STRING },
-                        confidenceScore: { type: Type.NUMBER },
-                        sourceSentence: { type: Type.STRING },
-                    },
-                    required: ["paperId", "value", "confidenceScore", "sourceSentence"]
-                }
-            }
-        },
-        required: ["aspect", "papers"]
-    };
-
-    const responseSchema = {
-        type: Type.OBJECT,
-        properties: {
-            comparison: {
-                type: Type.ARRAY,
-                items: comparisonAspectSchema
-            },
-            overallSynthesis: { type: Type.STRING },
-            researchGaps: { type: Type.ARRAY, items: { type: Type.STRING } },
-            hypothesis: { type: Type.STRING }
-        },
-        required: ["comparison", "overallSynthesis", "researchGaps", "hypothesis"]
-    };
->>>>>>> 32750083
 
     try {
         const response = await fetch(endpoint, {
